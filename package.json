--- conflicted
+++ resolved
@@ -235,14 +235,9 @@
     "@hot-loader/react-dom": "^16.13.0",
     "@primer/octicons-react": "^9.6.0",
     "@reach/accordion": "^0.9.1",
-<<<<<<< HEAD
     "@reach/listbox": "^0.10.1",
-    "@reach/menu-button": "0.10.0",
-    "@sentry/browser": "^5.15.4",
-=======
     "@reach/menu-button": "0.10.2",
     "@sentry/browser": "^5.15.5",
->>>>>>> 743e4955
     "@slimsag/react-shortcuts": "^1.2.1",
     "@sourcegraph/codeintellify": "^7.0.0",
     "@sourcegraph/extension-api-classes": "^1.0.3",
