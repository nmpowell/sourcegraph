--- conflicted
+++ resolved
@@ -1,10 +1,6 @@
 import * as H from 'history'
 import * as React from 'react'
-<<<<<<< HEAD
-import { fromEvent, Subject, Subscription, ObservableInput } from 'rxjs'
-=======
 import { fromEvent, Subject, Subscription } from 'rxjs'
->>>>>>> 8c92196e
 import {
     debounceTime,
     distinctUntilChanged,
@@ -25,15 +21,6 @@
 import { SearchPatternType } from '../../../../shared/src/graphql/schema'
 import { PatternTypeProps } from '..'
 import Downshift from 'downshift'
-<<<<<<< HEAD
-import { searchFilterSuggestions, SearchFilterSuggestions } from '../searchFilterSuggestions'
-import {
-    QueryValue,
-    filterSearchSuggestions,
-    insertSuggestionInQuery,
-    isFuzzyWordSearch,
-    getFilterTypedBeforeCursor,
-=======
 import { searchFilterSuggestions } from '../searchFilterSuggestions'
 import {
     QueryState,
@@ -42,7 +29,6 @@
     isFuzzyWordSearch,
     lastFilterAndValueBeforeCursor,
     formatQueryForFuzzySearch,
->>>>>>> 8c92196e
 } from '../helpers'
 import { fetchSuggestions } from '../backend'
 import { isDefined } from '../../../../shared/src/util/types'
@@ -58,17 +44,10 @@
     history: H.History
 
     /** The value of the query input */
-<<<<<<< HEAD
-    value: QueryValue
-
-    /** Called when the value changes */
-    onChange: (newValue: QueryValue) => void
-=======
     value: QueryState
 
     /** Called when the value changes */
     onChange: (newValue: QueryState) => void
->>>>>>> 8c92196e
 
     /**
      * A string that is appended to the query input's query before
@@ -97,11 +76,7 @@
  * The search suggestions and cursor position of where the last character was inserted.
  * Cursor position is used to correctly insert the suggestion when it's selected.
  */
-<<<<<<< HEAD
 export interface ComponentSuggestions {
-=======
-interface ComponentSuggestions {
->>>>>>> 8c92196e
     values: Suggestion[]
     cursorPosition: number
 }
@@ -109,19 +84,9 @@
 interface State {
     /** The suggestions shown to the user */
     suggestions: ComponentSuggestions
-<<<<<<< HEAD
 }
 
-export interface SuggestionsStateUpdate {
-    suggestions: ComponentSuggestions
-}
-
-export const hiddenSuggestions: State['suggestions'] = { values: [], cursorPosition: 0 }
-=======
-}
-
-const noSuggestions: State['suggestions'] = { values: [], cursorPosition: 0 }
->>>>>>> 8c92196e
+export const noSuggestions: State['suggestions'] = { values: [], cursorPosition: 0 }
 
 export class QueryInput extends React.Component<Props, State> {
     private componentUpdates = new Subject<Props>()
@@ -130,11 +95,7 @@
     private subscriptions = new Subscription()
 
     /** Emits new input values */
-<<<<<<< HEAD
-    private inputValues = new Subject<QueryValue>()
-=======
     private inputValues = new Subject<QueryState>()
->>>>>>> 8c92196e
 
     /** Emits when the suggestions are hidden */
     private suggestionsHidden = new Subject<void>()
@@ -162,44 +123,6 @@
             // Trigger new suggestions every time the input field is typed into.
             this.inputValues
                 .pipe(
-<<<<<<< HEAD
-                    tap(queryValue => this.props.onChange(queryValue)),
-                    distinctUntilChanged(),
-                    debounceTime(200),
-                    switchMap(queryValue => {
-                        if (queryValue.query.length === 0) {
-                            return [{ suggestions: hiddenSuggestions }]
-                        }
-
-                        // A filter value (example, in "archive:yes", "archive" is filter and "yes" is the value)
-                        // can either be one defined in `searchFilterSuggestions` or a suggestion from the fuzzy-search.
-
-                        const filterSuggestions = this.getSuggestions(searchFilterSuggestions, queryValue)
-
-                        const fullQuery = [this.props.prependQueryForSuggestions, queryValue.query]
-                            .filter(s => !!s)
-                            .join(' ')
-
-                        const { filterAndValue, filter: filterBeforeCursor } = getFilterTypedBeforeCursor(queryValue)
-
-                        if (filterAndValue && filterBeforeCursor) {
-                            if (!fuzzySearchFilters.includes(filterBeforeCursor)) {
-                                return [{ suggestions: filterSuggestions }]
-                            }
-                            return this.fetchFuzzySuggestions(
-                                filterAndValue,
-                                filterBeforeCursor,
-                                queryValue.cursorPosition,
-                                filterSuggestions
-                            )
-                        }
-
-                        return this.fetchFuzzySuggestions(
-                            fullQuery,
-                            false,
-                            queryValue.cursorPosition,
-                            filterSuggestions
-=======
                     tap(queryState => this.props.onChange(queryState)),
                     distinctUntilChanged(),
                     debounceTime(200),
@@ -264,7 +187,6 @@
                                 // or there is an internal error, then at least return the static suggestions
                                 return [{ suggestions: staticSuggestions }]
                             })
->>>>>>> 8c92196e
                         )
                     }),
                     // Abort suggestion display on route change or suggestion hiding
@@ -369,10 +291,6 @@
 
     public render(): JSX.Element | null {
         const showSuggestions = this.state.suggestions.values.length > 0
-<<<<<<< HEAD
-        console.log('SHOW SUGGESTIONS', showSuggestions)
-=======
->>>>>>> 8c92196e
         // If last typed word is not a filter type,
         // suggestions should show url label and redirect on select.
         const showUrlLabel = isFuzzyWordSearch({
@@ -397,19 +315,11 @@
                                     onChange={(event: React.ChangeEvent<HTMLInputElement>) => {
                                         downshiftChange(event)
                                         this.onInputChange(event)
-<<<<<<< HEAD
                                     }}
                                     onKeyDown={event => {
                                         this.onInputKeyDown(event)
                                         onKeyDown(event)
                                     }}
-=======
-                                    }}
-                                    onKeyDown={event => {
-                                        this.onInputKeyDown(event)
-                                        onKeyDown(event)
-                                    }}
->>>>>>> 8c92196e
                                     spellCheck={false}
                                     autoCapitalize="off"
                                     placeholder={
@@ -420,11 +330,7 @@
                                     autoComplete="off"
                                 />
                                 {showSuggestions && (
-<<<<<<< HEAD
-                                    <ul className="query-input2__suggestions" {...getMenuProps()}>
-=======
                                     <ul className="query-input2__suggestions e2e-query-suggestions" {...getMenuProps()}>
->>>>>>> 8c92196e
                                         {this.state.suggestions.values.map((suggestion, index) => {
                                             const isSelected = highlightedIndex === index
                                             const key = `${index}-${suggestion}`
@@ -439,10 +345,7 @@
                                                     suggestion={suggestion}
                                                     isSelected={isSelected}
                                                     showUrlLabel={showUrlLabel}
-<<<<<<< HEAD
-=======
                                                     defaultLabel="add to query"
->>>>>>> 8c92196e
                                                 />
                                             )
                                         })}
@@ -461,74 +364,6 @@
         )
     }
 
-<<<<<<< HEAD
-    /**
-     * Makes any modification to the query which will only be used
-     * for fetching suggesitons. It does not mutate the query in state.
-     */
-    private formatQueryForFuzzySearch(query: string): string {
-        // Use search results from `file` filter when suggesting for `repohasfile` filter.
-        // Also requires the filter type to be in ./Suggestion.tsx->fuzzySearchFilters
-        return query.replace(SuggestionTypes.repohasfile, 'file')
-    }
-
-    /**
-     * Used at inputValues listener in constructor.
-     * Dos a fuzzy search and formats suggestions for display.
-     */
-    private fetchFuzzySuggestions = (
-        query: string,
-        filterBeforeCursor: SuggestionTypes | false,
-        cursorPosition: QueryValue['cursorPosition'],
-        filterSuggestions: ComponentSuggestions
-    ): ObservableInput<SuggestionsStateUpdate> =>
-        fetchSuggestions(this.formatQueryForFuzzySearch(query)).pipe(
-            map(createSuggestion),
-            filter(isDefined),
-            filter(suggestion => {
-                // only show fuzzy-suggestions that are relevant to the typed filter
-                switch (filterBeforeCursor) {
-                    case SuggestionTypes.repo:
-                        return suggestion.type === SuggestionTypes.repo
-                    default:
-                        return true
-                }
-            }),
-            toArray(),
-            map(suggestions => ({
-                suggestions: {
-                    cursorPosition,
-                    values: filterSuggestions.values.concat(suggestions),
-                },
-            })),
-            catchError(() => [{ suggestions: filterSuggestions }])
-        )
-
-    private downshiftItemToString = (suggestion?: Suggestion): string => (suggestion ? suggestion.value : '')
-
-    private downshiftScrollIntoView = (node: HTMLElement, menuNode: HTMLElement): void => {
-        scrollIntoView(menuNode, node)
-    }
-
-    private onInputKeyDown = (event: React.KeyboardEvent<HTMLInputElement>): void => {
-        // Ctrl+Space to show all available suggestions
-        if (!this.props.value && event.ctrlKey && event.key === ' ') {
-            this.setState({ suggestions: this.getSuggestions(searchFilterSuggestions) })
-        }
-    }
-
-    private getSuggestions = (
-        searchFilterSuggestions: SearchFilterSuggestions,
-        { query, cursorPosition }: QueryValue = { query: '', cursorPosition: 0 }
-    ): ComponentSuggestions => ({
-        cursorPosition,
-        values: !searchFilterSuggestions ? [] : filterSearchSuggestions(query, cursorPosition, searchFilterSuggestions),
-    })
-
-    private hideSuggestions = (): void => {
-        this.suggestionsHidden.next()
-        this.setState({ suggestions: hiddenSuggestions })
-=======
     private downshiftItemToString = (suggestion?: Suggestion): string => (suggestion ? suggestion.value : '')
 
     private downshiftScrollIntoView = (node: HTMLElement, menuNode: HTMLElement): void => {
@@ -550,7 +385,6 @@
     private hideSuggestions = (): void => {
         this.suggestionsHidden.next()
         this.setState({ suggestions: noSuggestions })
->>>>>>> 8c92196e
     }
 
     /**
@@ -561,11 +395,7 @@
         this.setState((state, props) => {
             if (!suggestion) {
                 return {
-<<<<<<< HEAD
-                    suggestions: hiddenSuggestions,
-=======
                     suggestions: noSuggestions,
->>>>>>> 8c92196e
                 }
             }
 
@@ -587,15 +417,6 @@
                 suggestion.url
             ) {
                 this.props.history.push(suggestion.url)
-<<<<<<< HEAD
-                return { suggestions: hiddenSuggestions }
-            }
-
-            const { cursorPosition } = state.suggestions
-            const { query: newQuery, cursorPosition: newCursorPosition } = insertSuggestionInQuery(
-                props.value.query,
-                suggestion,
-=======
                 return { suggestions: noSuggestions }
             }
 
@@ -611,7 +432,6 @@
                           ...suggestion,
                           value: suggestion.value + '$',
                       },
->>>>>>> 8c92196e
                 cursorPosition
             )
 
@@ -620,11 +440,6 @@
                 cursorPosition: newCursorPosition,
             })
 
-<<<<<<< HEAD
-            const isValueSuggestion = suggestion.type !== SuggestionTypes.filters
-
-=======
->>>>>>> 8c92196e
             // If a filter was selected, show filter value suggestions
             if (!isValueSuggestion) {
                 this.inputValues.next({
@@ -633,11 +448,7 @@
                 })
             }
 
-<<<<<<< HEAD
-            return { suggestions: hiddenSuggestions }
-=======
             return { suggestions: noSuggestions }
->>>>>>> 8c92196e
         })
     }
 
