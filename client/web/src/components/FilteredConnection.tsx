import { LoadingSpinner } from '@sourcegraph/react-loading-spinner'
import * as H from 'history'
import { uniq } from 'lodash'
import * as React from 'react'
import { combineLatest, merge, Observable, of, Subject, Subscription } from 'rxjs'
import {
    catchError,
    debounceTime,
    delay,
    distinctUntilChanged,
    filter,
    map,
    skip,
    startWith,
    switchMap,
    takeUntil,
    tap,
    scan,
    share,
} from 'rxjs/operators'
import { asError, ErrorLike, isErrorLike } from '../../../shared/src/util/errors'
import { pluralize } from '../../../shared/src/util/strings'
import { Form } from '../../../branded/src/components/Form'
import { ErrorMessage } from './alerts'
import { hasProperty } from '../../../shared/src/util/types'
import { Scalars } from '../../../shared/src/graphql-operations'
import classNames from 'classnames'

/** Checks if the passed value satisfies the GraphQL Node interface */
const hasID = (value: unknown): value is { id: Scalars['ID'] } =>
    typeof value === 'object' && value !== null && hasProperty('id')(value) && typeof value.id === 'string'

interface FilterProps {
    /** All filters. */
    filters: FilteredConnectionFilter[]

    /** Called when a filter is selected. */
    onDidSelectValue: (filter: FilteredConnectionFilter, value: FilterValue) => void

    values: Map<string, FilterValue>
}

interface FilterState {}

class FilteredConnectionFilterControl extends React.PureComponent<FilterProps, FilterState> {
    public render(): React.ReactFragment {
        return (
            <div className="filtered-connection-filter-control">
                {this.props.filters.map(filter => (
                    <div className="d-inline-flex flex-row radio-buttons" key={filter.id}>
                        {filter.type === 'radio' &&
                            filter.values.map(value => (
                                <label key={value.value} className="radio-buttons__item" title={value.tooltip}>
                                    <input
                                        className="radio-buttons__input"
                                        name={value.value}
                                        type="radio"
                                        onChange={event => {
                                            this.onChange(filter, event.currentTarget.value)
                                        }}
                                        value={value.value}
                                        checked={
                                            this.props.values.get(filter.id) &&
                                            this.props.values.get(filter.id)!.value === value.value
                                        }
                                    />{' '}
                                    <small>
                                        <div className="radio-buttons__label">{value.label}</div>
                                    </small>
                                </label>
                            ))}
                        {filter.type === 'select' && (
                            <div className="d-inline-flex flex-row mr-3 align-items-baseline">
                                <p className="text-xl-center text-nowrap mr-2">{filter.label}:</p>
                                <select
                                    className="form-control"
                                    name={filter.id}
                                    onChange={event => {
                                        this.onChange(filter, event.currentTarget.value)
                                    }}
                                >
                                    {filter.values.map(value => (
                                        <option key={value.value} value={value.value} label={value.label} />
                                    ))}
                                </select>
                            </div>
                        )}
                    </div>
                ))}
                {this.props.children}
            </div>
        )
    }

    private onChange(filter: FilteredConnectionFilter, id: string): void {
        const value = filter.values.find(value => value.value === id)
        if (value === undefined) {
            return
        }
        this.props.onDidSelectValue(filter, value)
    }
}

/**
 * Fields that belong in ConnectionPropsCommon and that don't depend on the type parameters. These are the fields
 * that are most likely to be needed by callers, and it's simpler for them if they are in a parameter-less type.
 */
interface ConnectionDisplayProps {
    /** list HTML element type. Default is <ul>. */
    listComponent?: 'ul' | 'table' | 'div'

    /** CSS class name for the list element (<ul>, <table>, or <div>). */
    listClassName?: string

    /** CSS class name for the "Show more" button. */
    showMoreClassName?: string

    /** The English noun (in singular form) describing what this connection contains. */
    noun: string

    /** The English noun (in plural form) describing what this connection contains. */
    pluralNoun: string

    /** Do not show a "Show more" button. */
    noShowMore?: boolean

    /** Do not show a count summary if all nodes are visible in the list's first page. */
    noSummaryIfAllNodesVisible?: boolean

    /** The component displayed when the list of nodes is empty. */
    emptyElement?: JSX.Element

    /** The component displayed when all nodes have been fetched. */
    totalCountSummaryComponent?: React.ComponentType<{ totalCount: number }>
    /**
     * Set to true when the GraphQL response is expected to emit an `PageInfo.endCursor` value when
     * there is a subsequent page of results. This will request the next page of results and append
     * them onto the existing list of results instead of requesting twice as many results and
     * replacing the existing results.
     */
    cursorPaging?: boolean
}

/**
 * Props for the FilteredConnection component's result nodes and associated summary/pagination controls.
 *
 * @template N The node type of the GraphQL connection, such as GQL.IRepository (if the connection is GQL.IRepositoryConnection)
 * @template NP Props passed to `nodeComponent` in addition to `{ node: N }`
 */
interface ConnectionPropsCommon<N, NP = {}> extends ConnectionDisplayProps {
    /** Header row to appear above all nodes. */
    headComponent?: React.ComponentType<{ nodes: N[]; totalCount?: number | null }>

    /** Footer row to appear below all nodes. */
    footComponent?: React.ComponentType<{ nodes: N[] }>

    /** The component type to use to display each node. */
    nodeComponent: React.ComponentType<{ node: N } & NP>

    /** Props to pass to each nodeComponent in addition to `{ node: N }`. */
    nodeComponentProps?: NP

    /** An element rendered as a sibling of the filters. */
    additionalFilterElement?: React.ReactElement
}

/** State related to the ConnectionNodes component. */
interface ConnectionStateCommon {
    query: string
    first: number

    connectionQuery?: string

    /** The `PageInfo.endCursor` value from the previous request. */
    after?: string

    /**
     * The number of results that were visible from previous requests. The initial request of
     * a result set will load `visible` items, then will request `first` items on each subsequent
     * request. This has the effect of loading the correct number of visible results when a URL
     * is copied during pagination. This value is only useful with cursor-based paging.
     */
    visible?: number

    /**
     * Whether the connection is loading. It is not equivalent to connection === undefined because we preserve the
     * old data for ~250msec while loading to reduce jitter.
     */
    loading: boolean
}

interface ConnectionNodesProps<C extends Connection<N>, N, NP = {}>
    extends ConnectionPropsCommon<N, NP>,
        ConnectionStateCommon {
    /** The fetched connection data or an error (if an error occurred). */
    connection: C

    location: H.Location

    onShowMore: () => void
}

class ConnectionNodes<C extends Connection<N>, N, NP = {}> extends React.PureComponent<ConnectionNodesProps<C, N, NP>> {
    public render(): JSX.Element | null {
        const NodeComponent = this.props.nodeComponent
        const ListComponent = this.props.listComponent || 'ul'
        const HeadComponent = this.props.headComponent
        const FootComponent = this.props.footComponent
        const TotalCountSummaryComponent = this.props.totalCountSummaryComponent

        const hasNextPage = this.props.connection
            ? this.props.connection.pageInfo
                ? this.props.connection.pageInfo.hasNextPage
                : typeof this.props.connection.totalCount === 'number' &&
                  this.props.connection.nodes.length < this.props.connection.totalCount
            : false

        let totalCount: number | null = null
        if (this.props.connection) {
            if (typeof this.props.connection.totalCount === 'number') {
                totalCount = this.props.connection.totalCount
            } else if (
                // TODO(sqs): this line below is wrong because this.props.first might've just been changed and
                // this.props.connection.nodes is still the data fetched from before this.props.first was changed.
                // this causes the UI to incorrectly show "N items total" even when the count is indeterminate right
                // after the user clicks "Show more" but before the new data is loaded.
                this.props.connection.nodes.length < this.props.first ||
                (this.props.connection.nodes.length === this.props.first &&
                    this.props.connection.pageInfo &&
                    typeof this.props.connection.pageInfo.hasNextPage === 'boolean' &&
                    !this.props.connection.pageInfo.hasNextPage)
            ) {
                totalCount = this.props.connection.nodes.length
            }
        }

        let summary: React.ReactFragment | undefined
        if (
            this.props.connection &&
            (!this.props.noSummaryIfAllNodesVisible || this.props.connection.nodes.length === 0 || hasNextPage)
        ) {
            if (totalCount !== null && totalCount > 0) {
                summary = TotalCountSummaryComponent ? (
                    <TotalCountSummaryComponent totalCount={totalCount} />
                ) : (
                    <p className="filtered-connection__summary">
                        <small>
                            <span>
                                {totalCount} {pluralize(this.props.noun, totalCount, this.props.pluralNoun)}{' '}
                                {this.props.connectionQuery ? (
                                    <span>
                                        {' '}
                                        matching <strong>{this.props.connectionQuery}</strong>
                                    </span>
                                ) : (
                                    'total'
                                )}
                            </span>{' '}
                            {this.props.connection.nodes.length < totalCount &&
                                `(showing first ${this.props.connection.nodes.length})`}
                        </small>
                    </p>
                )
            } else if (this.props.connection.pageInfo?.hasNextPage) {
                // No total count to show, but it will show a 'Show more' button.
            } else if (totalCount === 0) {
                summary = this.props.emptyElement || (
                    <p className="filtered-connection__summary">
                        <small>
                            No {this.props.pluralNoun}{' '}
                            {this.props.connectionQuery && (
                                <span>
                                    matching <strong>{this.props.connectionQuery}</strong>
                                </span>
                            )}
                        </small>
                    </p>
                )
            }
        }

        const nodes = this.props.connection.nodes.map((node, index) => (
            <NodeComponent key={hasID(node) ? node.id : index} node={node} {...this.props.nodeComponentProps!} />
        ))

        return (
            <>
                {this.props.connectionQuery && summary}
                {this.props.connection && this.props.connection.nodes.length > 0 && (
                    <ListComponent className={classNames('filtered-connection__nodes', this.props.listClassName)}>
                        {HeadComponent && (
                            <HeadComponent
                                nodes={this.props.connection.nodes}
                                totalCount={this.props.connection.totalCount}
                            />
                        )}
                        {ListComponent === 'table' ? <tbody>{nodes}</tbody> : nodes}
                        {FootComponent && <FootComponent nodes={this.props.connection.nodes} />}
                    </ListComponent>
                )}
                {!this.props.connectionQuery && summary}
                {!this.props.loading && !this.props.noShowMore && this.props.connection && hasNextPage && (
                    <button
                        type="button"
                        className={classNames(
                            'btn btn-secondary btn-sm filtered-connection__show-more position-sticky',
                            this.props.showMoreClassName
                        )}
                        onClick={this.onClickShowMore}
                    >
                        Show more
                    </button>
                )}
            </>
        )
    }

    private onClickShowMore = (): void => this.props.onShowMore()
}

/**
 * Fields that belong in FilteredConnectionProps and that don't depend on the type parameters. These are the fields
 * that are most likely to be needed by callers, and it's simpler for them if they are in a parameter-less type.
 */
interface FilteredConnectionDisplayProps extends ConnectionDisplayProps {
    history: H.History
    location: H.Location

    /** CSS class name for the root element. */
    className?: string

    /** Whether to display it more compactly. */
    compact?: boolean

    /**
     * An observable that upon emission causes the connection to refresh the data (by calling queryConnection).
     *
     * In most cases, it's simpler to use updateOnChange.
     */
    updates?: Observable<void>

    /**
     * Refresh the data when this value changes. It is typically constructed as a key from the query args.
     */
    updateOnChange?: string

    /** The number of items to fetch, by default. */
    defaultFirst?: number

    /** Hides the filter input field. */
    hideSearch?: boolean

    /** Hides filters and search when the list of nodes is empty  */
    hideControlsWhenEmpty?: boolean

    /** Autofocuses the filter input field. */
    autoFocus?: boolean

    /** Whether we will use the URL query string to reflect the filter and pagination state or not. */
    useURLQuery?: boolean

    /**
     * Filters to display next to the filter input field.
     *
     * Filters are mutually exclusive.
     */
    filters?: FilteredConnectionFilter[]

    /**
     * The filter to select by default. If not supplied, this defaults to the first
     * filter defined in the list.
     */
    defaultFilter?: string

    /** Called when a filter is selected and on initial render. */
    onValueSelect?: (filter: FilteredConnectionFilter, value: FilterValue) => void

    /** CSS class name for the <input> element */
    inputClassName?: string
}

/**
 * Props for the FilteredConnection component.
 *
 * @template C The GraphQL connection type, such as GQL.IRepositoryConnection.
 * @template N The node type of the GraphQL connection, such as GQL.IRepository (if C is GQL.IRepositoryConnection)
 * @template NP Props passed to `nodeComponent` in addition to `{ node: N }`
 */
interface FilteredConnectionProps<C extends Connection<N>, N, NP = {}>
    extends ConnectionPropsCommon<N, NP>,
        FilteredConnectionDisplayProps {
    /** Called to fetch the connection data to populate this component. */
    queryConnection: (args: FilteredConnectionQueryArguments) => Observable<C>

    /** Called when the queryConnection Observable emits. */
    onUpdate?: (value: C | ErrorLike | undefined) => void
}

/**
 * The arguments for the Props.queryConnection function.
 */
export interface FilteredConnectionQueryArguments {
    first?: number
    after?: string
    query?: string
}

/**
 * A filter to display next to the filter input field.
 */
export interface FilteredConnectionFilter {
    /** The UI label for the filter. */
    label: string

    type: string

    /**
     * The URL string for this filter (conventionally the label, lowercased and without spaces and punctuation).
     */
    id: string

    /** An optional tooltip to display for this filter. */
    tooltip?: string

    values: FilterValue[]
}

export interface FilterValue {
    value: string
    label: string
    tooltip?: string
    args: { [name: string]: string | number | boolean }
}

interface FilteredConnectionState<C extends Connection<N>, N> extends ConnectionStateCommon {
    activeValues: Map<string, FilterValue>

    /** The fetched connection data or an error (if an error occurred). */
    connectionOrError?: C | ErrorLike
}

/**
 * See https://facebook.github.io/relay/graphql/connections.htm.
 */
export interface Connection<N> {
    /**
     * The list of items (nodes) in this connection's current page.
     */
    nodes: N[]

    /**
     * The total count of items in the connection (not subject to pagination). The type accounts
     * for all known GraphQL XyzConnection types.
     *
     * If the value is a number, then the precise total count is known. If null, then the total
     * count was not precisely computable for this particular query (but might be for other queries).
     * If undefined, then the resolver never supports producing a total count.
     *
     * In the future, the UI might show `null` differently from `undefined`, but for now, the
     * distinction is maintained solely for typechecking to pass.
     */
    totalCount?: number | null

    /**
     * If set, indicates whether there is a next page. Not all GraphQL XyzConnection types return
     * pageInfo (if not, then they generally all do return totalCount). If there is a cursor to use
     * on a subsequent request it is also provided here.
     */
    pageInfo?: { hasNextPage: boolean; endCursor?: string | null }

    /**
     * If set, this error is displayed. Even when there is an error, the results are still displayed.
     */
    error?: string | null
}

/** The URL query parameter where the search query for FilteredConnection is stored. */
const QUERY_KEY = 'query'

/**
 * Displays a collection of items with filtering and pagination. It is called
 * "connection" because it is intended for use with GraphQL, which calls it that
 * (see http://graphql.org/learn/pagination/).
 *
 * @template N The node type of the GraphQL connection, such as `GQL.IRepository` (if `C` is `GQL.IRepositoryConnection`)
 * @template NP Props passed to `nodeComponent` in addition to `{ node: N }`
 * @template C The GraphQL connection type, such as `GQL.IRepositoryConnection`.
 */
export class FilteredConnection<N, NP = {}, C extends Connection<N> = Connection<N>> extends React.PureComponent<
    FilteredConnectionProps<C, N, NP>,
    FilteredConnectionState<C, N>
> {
    public static defaultProps: Partial<FilteredConnectionProps<any, any>> = {
        defaultFirst: 20,
        useURLQuery: true,
    }

    private queryInputChanges = new Subject<string>()
    private activeValuesChanges = new Subject<Map<string, FilterValue>>()
    private showMoreClicks = new Subject<void>()
    private componentUpdates = new Subject<FilteredConnectionProps<C, N, NP>>()
    private subscriptions = new Subscription()

    private filterRef: HTMLInputElement | null = null

    constructor(props: FilteredConnectionProps<C, N, NP>) {
        super(props)

        const searchParameters = new URLSearchParams(this.props.location.search)

        // Note: in the initial state, do not set `after` from the URL, as this doesn't
        // track the number of results on the previous page. This makes the count look
        // broken when coming to a page in the middle of a set of results.
        //
        // For example:
        //   (1) come to page with first = 20
        //   (2) set first and after cursor in URL
        //   (3) reload page; will skip 20 results but will display (first 20 of X)
        //
        // Instead, we use `ConnectionStateCommon.visible` to load the correct number of
        // visible results on the initial request.

        this.state = {
            loading: true,
            query: (!this.props.hideSearch && this.props.useURLQuery && searchParameters.get(QUERY_KEY)) || '',
            activeValues:
                (this.props.useURLQuery && getFilterFromURL(searchParameters, this.props.filters)) ||
                new Map<string, FilterValue>(),
            first: (this.props.useURLQuery && parseQueryInt(searchParameters, 'first')) || this.props.defaultFirst!,
            visible: (this.props.useURLQuery && parseQueryInt(searchParameters, 'visible')) || 0,
        }
    }

    public componentDidMount(): void {
        const activeValuesChanges = this.activeValuesChanges.pipe(startWith(this.state.activeValues))

        const queryChanges = this.queryInputChanges.pipe(
            distinctUntilChanged(),
            tap(query => !this.props.hideSearch && this.setState({ query })),
            debounceTime(200),
            startWith(this.state.query)
        )

        /**
         * Emits `{ forceRefresh: false }` when loading a subsequent page (keeping the existing result set),
         * and emits `{ forceRefresh: true }` on all other refresh conditions (clearing the existing result set).
         */
        const refreshRequests = new Subject<{ forceRefresh: boolean }>()

        this.subscriptions.add(
            activeValuesChanges
                .pipe(
                    tap(values => {
                        if (this.props.filters === undefined || this.props.onValueSelect === undefined) {
                            return
                        }
                        for (const filter of this.props.filters) {
                            if (this.props.onValueSelect) {
                                const value = values.get(filter.id)
                                if (value === undefined) {
                                    continue
                                }
                                this.props.onValueSelect(filter, value)
                            }
                        }
                    })
                )
                .subscribe()
        )

        this.subscriptions.add(
            // Use this.activeFilterChanges not activeFilterChanges so that it doesn't trigger on the initial mount
            // (it doesn't need to).
            this.activeValuesChanges.subscribe(values => {
                this.setState({ activeValues: new Map(values) })
            })
        )

        this.subscriptions.add(
            combineLatest([
                queryChanges,
                activeValuesChanges,
                refreshRequests.pipe(
                    startWith<{ forceRefresh: boolean }>({ forceRefresh: false })
                ),
            ])
                .pipe(
                    // Track whether the query or the active filter changed
                    scan<
                        [string, Map<string, FilterValue> | undefined, { forceRefresh: boolean }],
                        {
                            query: string
                            values: Map<string, FilterValue> | undefined
                            shouldRefresh: boolean
                            queryCount: number
                        }
                    >(
                        ({ query, values, queryCount }, [currentQuery, currentValues, { forceRefresh }]) => ({
                            query: currentQuery,
                            values: currentValues,
                            shouldRefresh: forceRefresh || query !== currentQuery || values !== currentValues,
                            queryCount: queryCount + 1,
                        }),
                        {
                            query: this.state.query,
                            values: this.state.activeValues,
                            shouldRefresh: false,
                            queryCount: 0,
                        }
                    ),
                    switchMap(({ query, values, shouldRefresh, queryCount }) => {
                        const result = this.props
                            .queryConnection({
                                // If this is our first query and we were supplied a value for `visible`,
                                // load that many results. If we weren't given such a value or this is a
                                // subsequent request, only ask for one page of results.
                                first: (queryCount === 1 && this.state.visible) || this.state.first,
                                after: shouldRefresh ? undefined : this.state.after,
                                query,
                                ...(values ? this.buildArgs(values) : {}),
                            })
                            .pipe(
                                catchError(error => [asError(error)]),
                                map(
                                    (connectionOrError): PartialStateUpdate => ({
                                        connectionOrError,
                                        connectionQuery: query,
                                        loading: false,
                                    })
                                ),
                                share()
                            )

                        return (shouldRefresh
                            ? merge(
                                  result,
                                  of({
                                      connectionOrError: undefined,
                                      loading: true,
                                  }).pipe(delay(250), takeUntil(result))
                              )
                            : result
                        ).pipe(map(stateUpdate => ({ shouldRefresh, ...stateUpdate })))
                    }),
                    scan<PartialStateUpdate & { shouldRefresh: boolean }, PartialStateUpdate & { previousPage: N[] }>(
                        ({ previousPage }, { shouldRefresh, connectionOrError, ...rest }) => {
                            let nodes: N[] = previousPage
                            let after: string | undefined

                            if (this.props.cursorPaging && connectionOrError && !isErrorLike(connectionOrError)) {
                                if (!shouldRefresh) {
                                    connectionOrError.nodes = previousPage.concat(connectionOrError.nodes)
                                }

                                const pageInfo = connectionOrError.pageInfo
                                nodes = connectionOrError.nodes
                                after = pageInfo?.endCursor || undefined
                            }

                            return {
                                connectionOrError,
                                previousPage: nodes,
                                after,
                                ...rest,
                            }
                        },
                        {
                            previousPage: [],
                            after: undefined,
                            connectionOrError: undefined,
                            connectionQuery: undefined,
                            loading: true,
                        }
                    )
                )
                .subscribe(
                    ({ connectionOrError, previousPage, ...rest }) => {
                        if (this.props.useURLQuery) {
                            const searchFragment = this.urlQuery({ visible: previousPage.length })
                            if (this.props.location.search !== searchFragment) {
                                this.props.history.replace({
                                    search: searchFragment,
                                    hash: this.props.location.hash,
                                })
                            }
                        }
                        if (this.props.onUpdate) {
                            this.props.onUpdate(connectionOrError)
                        }
                        this.setState({ connectionOrError, ...rest })
                    },
                    error => console.error(error)
                )
        )

        type PartialStateUpdate = Pick<
            FilteredConnectionState<C, N>,
            'connectionOrError' | 'connectionQuery' | 'loading' | 'after'
        >
        this.subscriptions.add(
            this.showMoreClicks
                .pipe(
                    map(() =>
                        // If we're doing cursor paging, we rely on the `endCursor` from the previous
                        // response's `PageInfo` object to make our next request. Otherwise, we'll
                        // fallback to our legacy 'request-more' paging technique and not supply a
                        // cursor to the subsequent request.
                        ({ first: this.props.cursorPaging ? this.state.first : this.state.first * 2 })
                    )
                )
                .subscribe(({ first }) =>
                    this.setState({ first, loading: true }, () => refreshRequests.next({ forceRefresh: false }))
                )
        )

        if (this.props.updates) {
            this.subscriptions.add(
                this.props.updates.subscribe(() => {
                    this.setState({ loading: true }, () => refreshRequests.next({ forceRefresh: true }))
                })
            )
        }

        this.subscriptions.add(
            this.componentUpdates
                .pipe(
                    distinctUntilChanged((a, b) => a.updateOnChange === b.updateOnChange),
                    filter(({ updateOnChange }) => updateOnChange !== undefined),
                    // Skip the very first emission as the FilteredConnection already fetches on component creation.
                    // Otherwise, 2 requests would be triggered immediately.
                    skip(1)
                )
                .subscribe(() => {
                    this.setState({ loading: true, connectionOrError: undefined }, () =>
                        refreshRequests.next({ forceRefresh: true })
                    )
                })
        )

        // Reload collection when the query callback changes.
        this.subscriptions.add(
            this.componentUpdates
                .pipe(
                    map(({ queryConnection }) => queryConnection),
                    distinctUntilChanged(),
                    skip(1), // prevent from triggering on initial mount
                    tap(() => this.focusFilter())
                )
                .subscribe(() =>
                    this.setState({ loading: true, connectionOrError: undefined }, () =>
                        refreshRequests.next({ forceRefresh: true })
                    )
                )
        )
        this.componentUpdates.next(this.props)
    }

    private urlQuery({
        first,
        query,
        values,
        visible,
    }: {
        first?: number
        query?: string
        values?: Map<string, FilterValue>
        visible?: number
    }): string {
        if (!first) {
            first = this.state.first
        }
        if (!query) {
            query = this.state.query
        }
        if (!values) {
            values = this.state.activeValues
        }
        const searchParameters = new URLSearchParams(this.props.location.search)
        if (query) {
            searchParameters.set(QUERY_KEY, query)
        }

        if (first !== this.props.defaultFirst) {
            searchParameters.set('first', String(first))
        }
        if (values && this.props.filters) {
            for (const filter of this.props.filters) {
                if (values === undefined) {
                    continue
                }
                const value = values.get(filter.id)
                if (value === undefined) {
                    continue
                }
                if (value !== filter.values[0]) {
                    searchParameters.set(filter.id, value.value)
                } else {
                    searchParameters.delete(filter.id)
                }
            }
        }
        if (visible !== 0 && visible !== first) {
            searchParameters.set('visible', String(visible))
        }
        return searchParameters.toString()
    }

    public componentDidUpdate(): void {
        this.componentUpdates.next(this.props)
    }

    public componentWillUnmount(): void {
        this.subscriptions.unsubscribe()
    }

    public render(): JSX.Element | null {
        const errors: string[] = []
        if (isErrorLike(this.state.connectionOrError)) {
            errors.push(...uniq(this.state.connectionOrError.message.split('\n')))
        }
        if (
            this.state.connectionOrError &&
            !isErrorLike(this.state.connectionOrError) &&
            this.state.connectionOrError.error
        ) {
            errors.push(this.state.connectionOrError.error)
        }

        // const shouldShowControls =
        //     this.state.connectionOrError &&
        //     !isErrorLike(this.state.connectionOrError) &&
        //     this.state.connectionOrError.nodes &&
        //     this.state.connectionOrError.nodes.length > 0 &&
        //     this.props.hideControlsWhenEmpty

        const compactnessClass = `filtered-connection--${this.props.compact ? 'compact' : 'noncompact'}`
        return (
            <div
                className={classNames(
                    'filtered-connection test-filtered-connection',
                    compactnessClass,
                    this.props.className
                )}
            >
<<<<<<< HEAD
                {(!this.props.hideSearch || this.props.filters) && (
                    <Form
                        className="w-100 d-inline-flex justify-content-between flex-row filtered-connection__form position-sticky"
                        onSubmit={this.onSubmit}
                    >
                        {this.props.filters && (
                            <FilteredConnectionFilterControl
                                filters={this.props.filters}
                                onDidSelectValue={this.onDidSelectValue}
                                values={this.state.activeValues}
                            >
                                {this.props.additionalFilterElement}
                            </FilteredConnectionFilterControl>
                        )}
                        {!this.props.hideSearch && (
                            <input
                                className={classNames('form-control', this.props.inputClassName)}
                                type="search"
                                placeholder={`Search ${this.props.pluralNoun}...`}
                                name="query"
                                value={this.state.query}
                                onChange={this.onChange}
                                autoFocus={this.props.autoFocus}
                                autoComplete="off"
                                autoCorrect="off"
                                autoCapitalize="off"
                                ref={this.setFilterRef}
                                spellCheck={false}
                            />
                        )}
                    </Form>
                )}
=======
                {
                    /* shouldShowControls && */ (!this.props.hideSearch || this.props.filters) && (
                        <Form
                            className="w-100 d-inline-flex justify-content-between flex-row filtered-connection__form"
                            onSubmit={this.onSubmit}
                        >
                            {this.props.filters && (
                                <FilteredConnectionFilterControl
                                    filters={this.props.filters}
                                    onDidSelectValue={this.onDidSelectValue}
                                    values={this.state.activeValues}
                                >
                                    {this.props.additionalFilterElement}
                                </FilteredConnectionFilterControl>
                            )}
                            {!this.props.hideSearch && (
                                <input
                                    className={classNames('form-control', this.props.inputClassName)}
                                    type="search"
                                    placeholder={`Search ${this.props.pluralNoun}...`}
                                    name="query"
                                    value={this.state.query}
                                    onChange={this.onChange}
                                    autoFocus={this.props.autoFocus}
                                    autoComplete="off"
                                    autoCorrect="off"
                                    autoCapitalize="off"
                                    ref={this.setFilterRef}
                                    spellCheck={false}
                                />
                            )}
                        </Form>
                    )
                }
>>>>>>> c7d9bf11
                {errors.length > 0 && (
                    <div className="alert alert-danger filtered-connection__error">
                        {errors.map((error, index) => (
                            <React.Fragment key={index}>
                                <ErrorMessage error={error} history={this.props.history} />
                            </React.Fragment>
                        ))}
                    </div>
                )}
                {this.state.connectionOrError && !isErrorLike(this.state.connectionOrError) && (
                    <ConnectionNodes
                        connection={this.state.connectionOrError}
                        loading={this.state.loading}
                        connectionQuery={this.state.connectionQuery}
                        first={this.state.first}
                        query={this.state.query}
                        noun={this.props.noun}
                        pluralNoun={this.props.pluralNoun}
                        listComponent={this.props.listComponent}
                        listClassName={this.props.listClassName}
                        headComponent={this.props.headComponent}
                        footComponent={this.props.footComponent}
                        showMoreClassName={this.props.showMoreClassName}
                        nodeComponent={this.props.nodeComponent}
                        nodeComponentProps={this.props.nodeComponentProps}
                        noShowMore={this.props.noShowMore}
                        noSummaryIfAllNodesVisible={this.props.noSummaryIfAllNodesVisible}
                        onShowMore={this.onClickShowMore}
                        location={this.props.location}
                        emptyElement={this.props.emptyElement}
                        totalCountSummaryComponent={this.props.totalCountSummaryComponent}
                    />
                )}
                {this.state.loading && (
                    <span className="filtered-connection__loader test-filtered-connection__loader">
                        <LoadingSpinner className="icon-inline" />
                    </span>
                )}
            </div>
        )
    }

    private setFilterRef = (element: HTMLInputElement | null): void => {
        this.filterRef = element
        if (element && this.props.autoFocus) {
            // TODO(sqs): The 30 msec delay is needed, or else the input is not
            // reliably focused. Find out why.
            setTimeout(() => element.focus(), 30)
        }
    }

    private focusFilter = (): void => {
        if (this.filterRef) {
            this.filterRef.focus()
        }
    }

    private onSubmit: React.FormEventHandler<HTMLFormElement> = event => {
        // Do nothing. The <input onChange> handler will pick up any changes shortly.
        event.preventDefault()
    }

    private onChange: React.ChangeEventHandler<HTMLInputElement> = event => {
        this.queryInputChanges.next(event.currentTarget.value)
    }

    private onDidSelectValue = (filter: FilteredConnectionFilter, value: FilterValue): void => {
        if (this.props.filters === undefined) {
            return
        }
        const values = new Map(this.state.activeValues)
        values.set(filter.id, value)
        this.activeValuesChanges.next(values)
    }

    private onClickShowMore = (): void => {
        this.showMoreClicks.next()
    }

    private buildArgs = (values: Map<string, FilterValue>): { [name: string]: string | number | boolean } => {
        let args: { [name: string]: string | number | boolean } = {}
        for (const key of values.keys()) {
            const value = values.get(key)
            if (value === undefined) {
                continue
            }
            args = { ...args, ...value.args }
        }
        return args
    }
}

function parseQueryInt(searchParameters: URLSearchParams, name: string): number | null {
    const valueString = searchParameters.get(name)
    if (valueString === null) {
        return null
    }
    const valueNumber = parseInt(valueString, 10)
    if (valueNumber > 0) {
        return valueNumber
    }
    return null
}

function getFilterFromURL(
    searchParameters: URLSearchParams,
    filters: FilteredConnectionFilter[] | undefined
): Map<string, FilterValue> {
    const values: Map<string, FilterValue> = new Map<string, FilterValue>()

    if (filters === undefined || filters.length === 0) {
        return values
    }
    for (const filter of filters) {
        const urlValue = searchParameters.get(filter.id)
        if (urlValue !== null) {
            const value = filter.values.find(value => value.value === urlValue)
            if (value !== undefined) {
                values.set(filter.id, value)
                continue
            }
        }
        // couldn't find a value, add default
        values.set(filter.id, filter.values[0])
    }
    return values
}<|MERGE_RESOLUTION|>--- conflicted
+++ resolved
@@ -842,44 +842,10 @@
                     this.props.className
                 )}
             >
-<<<<<<< HEAD
-                {(!this.props.hideSearch || this.props.filters) && (
-                    <Form
-                        className="w-100 d-inline-flex justify-content-between flex-row filtered-connection__form position-sticky"
-                        onSubmit={this.onSubmit}
-                    >
-                        {this.props.filters && (
-                            <FilteredConnectionFilterControl
-                                filters={this.props.filters}
-                                onDidSelectValue={this.onDidSelectValue}
-                                values={this.state.activeValues}
-                            >
-                                {this.props.additionalFilterElement}
-                            </FilteredConnectionFilterControl>
-                        )}
-                        {!this.props.hideSearch && (
-                            <input
-                                className={classNames('form-control', this.props.inputClassName)}
-                                type="search"
-                                placeholder={`Search ${this.props.pluralNoun}...`}
-                                name="query"
-                                value={this.state.query}
-                                onChange={this.onChange}
-                                autoFocus={this.props.autoFocus}
-                                autoComplete="off"
-                                autoCorrect="off"
-                                autoCapitalize="off"
-                                ref={this.setFilterRef}
-                                spellCheck={false}
-                            />
-                        )}
-                    </Form>
-                )}
-=======
                 {
                     /* shouldShowControls && */ (!this.props.hideSearch || this.props.filters) && (
                         <Form
-                            className="w-100 d-inline-flex justify-content-between flex-row filtered-connection__form"
+                            className="w-100 d-inline-flex justify-content-between flex-row filtered-connection__form position-sticky"
                             onSubmit={this.onSubmit}
                         >
                             {this.props.filters && (
@@ -910,7 +876,6 @@
                         </Form>
                     )
                 }
->>>>>>> c7d9bf11
                 {errors.length > 0 && (
                     <div className="alert alert-danger filtered-connection__error">
                         {errors.map((error, index) => (
